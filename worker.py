--- conflicted
+++ resolved
@@ -133,12 +133,8 @@
     def main(self):
         """Heart of the worker - goes over each point and reports sightings"""
         session = db.Session()
-<<<<<<< HEAD
         self.seen_per_cycle = 0
-=======
         self.step = 0
-        self.seen = 0
->>>>>>> e94d981e
         for i, point in enumerate(self.points):
             if not self.running:
                 return
