--- conflicted
+++ resolved
@@ -86,11 +86,7 @@
         center = self.points[0]
         self.api = PGoApi()
         self.api.activate_signature(config.ENCRYPT_PATH)
-<<<<<<< HEAD
         self.api.set_position(center[0], center[1], center[2])  # lat, lon, alt
-=======
-        self.api.set_position(center[0], center[1], 100)  # lat, lon, alt
->>>>>>> b2789a1a
         if hasattr(config, 'PROXIES') and config.PROXIES:
             self.api.set_proxy(config.PROXIES)
 
