from datetime import datetime
import enum
import time

from sqlalchemy import create_engine
from sqlalchemy import Column, Integer, String, ForeignKey, UniqueConstraint
from sqlalchemy.exc import IntegrityError
from sqlalchemy.ext.declarative import declarative_base
from sqlalchemy.orm import sessionmaker, relationship


try:
    import config
    DB_ENGINE = config.DB_ENGINE
except (ImportError, AttributeError):
    DB_ENGINE = 'sqlite:///db.sqlite'


class Team(enum.Enum):
    none = 0
    mystic = 1
    valor = 2
    instict = 3


def get_engine():
    return create_engine(DB_ENGINE)


def get_engine_name(session):
    return session.connection().engine.name


Base = declarative_base()


class SightingCache(object):
    """Simple cache for storing actual sightings

    It's used in order not to make as many queries to the database.
    It's also capable of purging old entries.
    """
    def __init__(self):
        self.store = {}

    @staticmethod
    def _make_key(sighting):
        return (
            sighting['pokemon_id'],
            sighting['spawn_id'],
            normalize_timestamp(sighting['expire_timestamp']),
            sighting['lat'],
            sighting['lon'],
        )

    def add(self, sighting):
        self.store[self._make_key(sighting)] = sighting['expire_timestamp']

    def __contains__(self, raw_sighting):
        expire_timestamp = self.store.get(self._make_key(raw_sighting))
        if not expire_timestamp:
            return False
        timestamp_in_range = (
            expire_timestamp > raw_sighting['expire_timestamp'] - 5 and
            expire_timestamp < raw_sighting['expire_timestamp'] + 5
        )
        return timestamp_in_range

    def clean_expired(self):
        to_remove = []
        for key, timestamp in self.store.items():
            if timestamp < time.time() - 120:
                to_remove.append(key)
        for key in to_remove:
            del self.store[key]


class FortCache(object):
    """Simple cache for storing fort sightings"""
    def __init__(self):
        self.store = {}

    @staticmethod
    def _make_key(fort_sighting):
        return fort_sighting['external_id']

    def add(self, sighting):
        self.store[self._make_key(sighting)] = (
            sighting['team'],
            sighting['prestige'],
            sighting['guard_pokemon_id'],
        )

    def __contains__(self, sighting):
        params = self.store.get(self._make_key(sighting))
        if not params:
            return False
        is_the_same = (
            params[0] == sighting['team'] and
            params[1] == sighting['prestige'] and
            params[2] == sighting['guard_pokemon_id']
        )
        return is_the_same

SIGHTING_CACHE = SightingCache()
FORT_CACHE = FortCache()


class Sighting(Base):
    __tablename__ = 'sightings'

    id = Column(Integer, primary_key=True)
    pokemon_id = Column(Integer)
    spawn_id = Column(String(32))
<<<<<<< HEAD
    expire_timestamp = Column(Integer, index=True)
=======
    expire_timestamp = Column(Integer)
    encounter_id = Column(String(32))
>>>>>>> 94033ddd
    normalized_timestamp = Column(Integer)
    lat = Column(String(16), index=True)
    lon = Column(String(16), index=True)


class Fort(Base):
    __tablename__ = 'forts'

    id = Column(Integer, primary_key=True)
    external_id = Column(String(64), unique=True)
    lat = Column(String(16), index=True)
    lon = Column(String(16), index=True)

    sightings = relationship(
        'FortSighting',
        backref='fort',
        order_by='FortSighting.last_modified'
    )


class FortSighting(Base):
    __tablename__ = 'fort_sightings'

    id = Column(Integer, primary_key=True)
    fort_id = Column(Integer, ForeignKey('forts.id'))
    last_modified = Column(Integer)
    team = Column(Integer)
    prestige = Column(Integer)
    guard_pokemon_id = Column(Integer)

    __table_args__ = (
        UniqueConstraint(
            'fort_id',
            'last_modified',
            name='fort_id_last_modified_unique'
        ),
    )


Session = sessionmaker(bind=get_engine())


def normalize_timestamp(timestamp):
    return int(float(timestamp) / 120.0) * 120


def get_since():
    """Returns 'since' timestamp that should be used for filtering"""
    return time.mktime(config.REPORT_SINCE.timetuple())


def get_since_query_part(where=True):
    """Returns WHERE part of query filtering records before set date"""
    if config.REPORT_SINCE:
        return '{noun} expire_timestamp > {since}'.format(
            noun='WHERE' if where else 'AND',
            since=get_since(),
        )
    return ''


def add_sighting(session, pokemon):
    # Check if there isn't the same entry already
    if pokemon in SIGHTING_CACHE:
        return
    existing = session.query(Sighting) \
        .filter(Sighting.pokemon_id == pokemon['pokemon_id']) \
        .filter(Sighting.spawn_id == pokemon['spawn_id']) \
        .filter(Sighting.expire_timestamp > pokemon['expire_timestamp'] - 10) \
        .filter(Sighting.expire_timestamp < pokemon['expire_timestamp'] + 10) \
        .filter(Sighting.lat == pokemon['lat']) \
        .filter(Sighting.lon == pokemon['lon']) \
        .first()
    if existing:
        return
    obj = Sighting(
        pokemon_id=pokemon['pokemon_id'],
        spawn_id=pokemon['spawn_id'],
        encounter_id=str(pokemon['encounter_id']),
        expire_timestamp=pokemon['expire_timestamp'],
        normalized_timestamp=normalize_timestamp(pokemon['expire_timestamp']),
        lat=pokemon['lat'],
        lon=pokemon['lon'],
    )
    session.add(obj)
    SIGHTING_CACHE.add(pokemon)


def add_fort_sighting(session, raw_fort):
    if raw_fort in FORT_CACHE:
        return
    # Check if fort exists
    fort = session.query(Fort) \
        .filter(Fort.external_id == raw_fort['external_id']) \
        .filter(Fort.lat == raw_fort['lat']) \
        .filter(Fort.lon == raw_fort['lon']) \
        .first()
    if not fort:
        fort = Fort(
            external_id=raw_fort['external_id'],
            lat=raw_fort['lat'],
            lon=raw_fort['lon'],
        )
        session.add(fort)
    if fort.id:
        existing = session.query(FortSighting) \
            .filter(FortSighting.fort_id == fort.id) \
            .filter(FortSighting.team == raw_fort['team']) \
            .filter(FortSighting.prestige == raw_fort['prestige']) \
            .filter(FortSighting.guard_pokemon_id ==
                    raw_fort['guard_pokemon_id']) \
            .first()
        if existing:
            # Why it's not in cache? It should be there!
            FORT_CACHE.add(raw_fort)
            return
    obj = FortSighting(
        fort=fort,
        team=raw_fort['team'],
        prestige=raw_fort['prestige'],
        guard_pokemon_id=raw_fort['guard_pokemon_id'],
        last_modified=raw_fort['last_modified'],
    )
    session.add(obj)
    try:
        session.commit()
    except IntegrityError:  # skip adding fort this time
        session.rollback()
    else:
        FORT_CACHE.add(raw_fort)


def get_sightings(session):
    return session.query(Sighting) \
        .filter(Sighting.expire_timestamp > time.time()) \
        .all()


def get_forts(session):
    query = session.execute('''
        SELECT * FROM (
            SELECT
                fs.fort_id,
                fs.id,
                fs.team,
                fs.prestige,
                fs.guard_pokemon_id,
                fs.last_modified,
                f.lat,
                f.lon
            FROM fort_sightings fs
            JOIN forts f ON f.id=fs.fort_id
            ORDER BY fs.last_modified DESC
        ) t GROUP BY fort_id
    ''')
    return query.fetchall()


def get_session_stats(session):
    query = '''
        SELECT
            MIN(expire_timestamp) ts_min,
            MAX(expire_timestamp) ts_max,
            COUNT(*)
        FROM `sightings`
        {report_since}
    '''
    min_max_query = session.execute(query.format(
        report_since=get_since_query_part()
    ))
    min_max_result = min_max_query.first()
    length_hours = (min_max_result[1] - min_max_result[0]) // 3600
    if length_hours == 0:
        length_hours = 1
    # Convert to datetime
    return {
        'start': datetime.fromtimestamp(min_max_result[0]),
        'end': datetime.fromtimestamp(min_max_result[1]),
        'count': min_max_result[2],
        'length_hours': length_hours,
        'per_hour': min_max_result[2] / length_hours,
    }


def get_punch_card(session):
    if get_engine_name(session) == 'sqlite':
        bigint = 'BIGINT'
    else:
        bigint = 'UNSIGNED'
    query = session.execute('''
        SELECT
            CAST((expire_timestamp / 300) AS {bigint}) ts_date,
            COUNT(*) how_many
        FROM `sightings`
        {report_since}
        GROUP BY ts_date
        ORDER BY ts_date
    '''.format(bigint=bigint, report_since=get_since_query_part()))
    results = query.fetchall()
    results_dict = {r[0]: r[1] for r in results}
    filled = []
    for row_no, i in enumerate(range(int(results[0][0]), int(results[-1][0]))):
        item = results_dict.get(i)
        filled.append((row_no, item if item else 0))
    return filled


def get_top_pokemon(session, count=30, order='DESC'):
    query = session.execute('''
        SELECT
            pokemon_id,
            COUNT(*) how_many
        FROM sightings
        {report_since}
        GROUP BY pokemon_id
        ORDER BY how_many {order}
        LIMIT {count}
    '''.format(order=order, count=count, report_since=get_since_query_part()))
    return query.fetchall()


def get_stage2_pokemon(session):
    result = []
    if not hasattr(config, 'STAGE2'):
        return []
    for pokemon_id in config.STAGE2:
        query = session.query(Sighting) \
            .filter(Sighting.pokemon_id == pokemon_id)
        if config.REPORT_SINCE:
            query = query.filter(Sighting.expire_timestamp > get_since())
        count = query.count()
        if count > 0:
            result.append((pokemon_id, count))
    return result


def get_nonexistent_pokemon(session):
    result = []
    query = session.execute('''
        SELECT DISTINCT pokemon_id FROM sightings
        {report_since}
    '''.format(report_since=get_since_query_part()))
    db_ids = [r[0] for r in query.fetchall()]
    for pokemon_id in range(1, 152):
        if pokemon_id not in db_ids:
            result.append(pokemon_id)
    return result


def get_all_sightings(session, pokemon_ids):
    # TODO: rename this and get_sightings
    query = session.query(Sighting) \
        .filter(Sighting.pokemon_id.in_(pokemon_ids))
    if config.REPORT_SINCE:
        query = query.filter(Sighting.expire_timestamp > get_since())
    return query.all()


def get_spawns_per_hour(session, pokemon_id):
    if get_engine_name(session) == 'sqlite':
        ts_hour = 'STRFTIME("%H", expire_timestamp)'
    else:
        ts_hour = 'HOUR(FROM_UNIXTIME(expire_timestamp))'
    query = session.execute('''
        SELECT
            {ts_hour} AS ts_hour,
            COUNT(*) AS how_many
        FROM sightings
        WHERE pokemon_id = {pokemon_id}
        {report_since}
        GROUP BY ts_hour
        ORDER BY ts_hour
    '''.format(
        pokemon_id=pokemon_id,
        ts_hour=ts_hour,
        report_since=get_since_query_part(where=False)
    ))
    results = []
    for result in query.fetchall():
        results.append((
            {
                'v': [int(result[0]), 30, 0],
                'f': '{}:00 - {}:00'.format(
                    int(result[0]), int(result[0]) + 1
                ),
            },
            result[1]
        ))
    return results


def get_total_spawns_count(session, pokemon_id):
    query = session.execute('''
        SELECT COUNT(id)
        FROM sightings
        WHERE pokemon_id = {pokemon_id}
        {report_since}
    '''.format(
        pokemon_id=pokemon_id,
        report_since=get_since_query_part(where=False)
    ))
    result = query.first()
    return result[0]


def get_all_spawn_coords(session, pokemon_id=None):
    points = session.query(Sighting.lat, Sighting.lon)
    if pokemon_id:
        points = points.filter(Sighting.pokemon_id == int(pokemon_id))
    if config.REPORT_SINCE:
        points = points.filter(Sighting.expire_timestamp > get_since())
    return points.all()<|MERGE_RESOLUTION|>--- conflicted
+++ resolved
@@ -112,12 +112,8 @@
     id = Column(Integer, primary_key=True)
     pokemon_id = Column(Integer)
     spawn_id = Column(String(32))
-<<<<<<< HEAD
     expire_timestamp = Column(Integer, index=True)
-=======
-    expire_timestamp = Column(Integer)
     encounter_id = Column(String(32))
->>>>>>> 94033ddd
     normalized_timestamp = Column(Integer)
     lat = Column(String(16), index=True)
     lon = Column(String(16), index=True)
