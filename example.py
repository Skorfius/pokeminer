# encoding: utf-8

import os
import re
import sys
import struct
import json
import time
import requests
import argparse
import threading

from google.protobuf.internal import encoder
from s2sphere import *
from datetime import datetime
from geopy.geocoders import GoogleV3
from geopy.exc import GeocoderTimedOut, GeocoderServiceError
from requests.packages.urllib3.exceptions import InsecureRequestWarning
from requests.adapters import ConnectionError
from requests.models import InvalidURL
from transform import *

from flask import Flask, render_template
from flask_googlemaps import GoogleMaps
from flask_googlemaps import Map
import werkzeug.serving

import pokemon_pb2

from flaskrun import flask_argparse


requests.packages.urllib3.disable_warnings(InsecureRequestWarning)

API_URL = 'https://pgorelease.nianticlabs.com/plfe/rpc'
LOGIN_URL = 'https://sso.pokemon.com/sso/login?service=https%3A%2F%2Fsso.pokemon.com%2Fsso%2Foauth2.0%2FcallbackAuthorize'
LOGIN_OAUTH = 'https://sso.pokemon.com/sso/oauth2.0/accessToken'
PTC_CLIENT_SECRET = 'w8ScCUXJQc6kXKw8FiOhd8Fixzht18Dq3PEVkUCP5ZPxtgyWsbTvWHFLm2wNY0JR'
GOOGLEMAPS_KEY = "AIzaSyAZzeHhs-8JZ7i18MjFuM35dJHq70n3Hx4"

SESSION = requests.session()
SESSION.headers.update({'User-Agent': 'Niantic App'})
SESSION.verify = False

global_token = None
access_token = None
DEBUG = True
VERBOSE_DEBUG = False  # if you want to write raw request/response to the console
COORDS_LATITUDE = 0
COORDS_LONGITUDE = 0
COORDS_ALTITUDE = 0
FLOAT_LAT = 0
FLOAT_LONG = 0
deflat, deflng = 0, 0
default_step = 0.001
api_endpoint = None
pokemons = []
completed_percentage_str = None
gyms = []
pokestops = []
numbertoteam = {0: "Gym", 1: "Mystic", 2: "Valor", 3: "Instinct"} # At least I'm pretty sure that's it. I could be wrong and then I'd be displaying the wrong owner team of gyms.


# stuff for in-background search thread
search_thread = None

def parse_unicode(bytestring):
    decoded_string = bytestring.decode(sys.getfilesystemencoding())
    return decoded_string

def debug(message):
    if DEBUG:
        print('[-] {}'.format(message))

def time_left(ms):
    s = ms / 1000
    m, s = divmod(s, 60)
    h, m = divmod(m, 60)
    return h, m, s


def encode(cellid):
    output = []
    encoder._VarintEncoder()(output.append, cellid)
    return ''.join(output)


def getNeighbors():
    origin = CellId.from_lat_lng(LatLng.from_degrees(FLOAT_LAT, FLOAT_LONG)).parent(15)
    walk = [origin.id()]
    # 10 before and 10 after
    next = origin.next()
    prev = origin.prev()
    for i in range(10):
        walk.append(prev.id())
        walk.append(next.id())
        next = next.next()
        prev = prev.prev()
    return walk


def f2i(float):
    return struct.unpack('<Q', struct.pack('<d', float))[0]


def f2h(float):
    return hex(struct.unpack('<Q', struct.pack('<d', float))[0])


def h2f(hex):
    return struct.unpack('<d', struct.pack('<Q', int(hex, 16)))[0]


def retrying_set_location(location_name):
    """
    Continue trying to get co-ords from Google Location until we have them
    :param location_name: string to pass to Location API
    :return: None
    """
    while True:
        try:
            set_location(location_name)
            return
        except (GeocoderTimedOut, GeocoderServiceError) as e:
            debug("retrying_set_location: geocoder exception ({}), retrying".format(str(e)))
        time.sleep(1.25)


def set_location(location_name):
    geolocator = GoogleV3()
    loc = geolocator.geocode(location_name)
    print('[!] Your given location: {}'.format(loc.address.encode('utf-8')))
    print('[!] lat/long/alt: {} {} {}'.format(loc.latitude, loc.longitude, loc.altitude))
    global deflat
    global deflng
    deflat, deflng = loc.latitude, loc.longitude
    set_location_coords(loc.latitude, loc.longitude, loc.altitude)


def set_location_coords(lat, long, alt):
    global COORDS_LATITUDE, COORDS_LONGITUDE, COORDS_ALTITUDE
    global FLOAT_LAT, FLOAT_LONG
    FLOAT_LAT = lat
    FLOAT_LONG = long
    COORDS_LATITUDE = f2i(lat)  # 0x4042bd7c00000000 # f2i(lat)
    COORDS_LONGITUDE = f2i(long)  # 0xc05e8aae40000000 #f2i(long)
    COORDS_ALTITUDE = f2i(alt)


def get_location_coords():
    return (COORDS_LATITUDE, COORDS_LONGITUDE, COORDS_ALTITUDE)


def retrying_api_req(api_endpoint, access_token, *args, **kwargs):
    while True:
        try:
            response = api_req(api_endpoint, access_token, *args, **kwargs)
            if response:
                return response
            debug("retrying_api_req: api_req returned None, retrying")
        except (InvalidURL, ConnectionError) as e:
            debug("retrying_api_req: request error ({}), retrying".format(str(e)))
        time.sleep(1)


def api_req(api_endpoint, access_token, *args, **kwargs):
    p_req = pokemon_pb2.RequestEnvelop()
    p_req.rpc_id = 1469378659230941192

    p_req.unknown1 = 2

    p_req.latitude, p_req.longitude, p_req.altitude = get_location_coords()

    p_req.unknown12 = 989

    if 'useauth' not in kwargs or not kwargs['useauth']:
        p_req.auth.provider = 'ptc'
        p_req.auth.token.contents = access_token
        p_req.auth.token.unknown13 = 14
    else:
        p_req.unknown11.unknown71 = kwargs['useauth'].unknown71
        p_req.unknown11.unknown72 = kwargs['useauth'].unknown72
        p_req.unknown11.unknown73 = kwargs['useauth'].unknown73

    for arg in args:
        p_req.MergeFrom(arg)

    protobuf = p_req.SerializeToString()

    r = SESSION.post(api_endpoint, data=protobuf, verify=False)

    p_ret = pokemon_pb2.ResponseEnvelop()
    p_ret.ParseFromString(r.content)

    if VERBOSE_DEBUG:
        print("REQUEST:")
        print(p_req)
        print("Response:")
        print(p_ret)
        print("\n\n")
    time.sleep(0.51)
    return p_ret


def get_api_endpoint(access_token, api=API_URL):
    profile_response = None
    while not profile_response or not profile_response.api_url:
        debug("get_api_endpoint: calling get_profile")
        profile_response = get_profile(access_token, api, None)

    return ('https://%s/rpc' % profile_response.api_url)


def get_profile(access_token, api, useauth, *reqq):
    req = pokemon_pb2.RequestEnvelop()
    req1 = req.requests.add()
    req1.type = 2
    if len(reqq) >= 1:
        req1.MergeFrom(reqq[0])

    req2 = req.requests.add()
    req2.type = 126
    if len(reqq) >= 2:
        req2.MergeFrom(reqq[1])

    req3 = req.requests.add()
    req3.type = 4
    if len(reqq) >= 3:
        req3.MergeFrom(reqq[2])

    req4 = req.requests.add()
    req4.type = 129
    if len(reqq) >= 4:
        req4.MergeFrom(reqq[3])

    req5 = req.requests.add()
    req5.type = 5
    if len(reqq) >= 5:
        req5.MergeFrom(reqq[4])
    return retrying_api_req(api, access_token, req, useauth=useauth)


def login_ptc(username, password):
    print('[!] login for: {}'.format(username))
    head = {'User-Agent': 'Niantic App'}
    r = SESSION.get(LOGIN_URL, headers=head)
    if r is None:
        return render_template('nope.html', fullmap=fullmap)

    if "There was an error trying to complete your request" in r.content:
        debug("login_ptc: could not log in, CAS is Unavailable")
        return None

    try:
        jdata = json.loads(r.content)
    except ValueError as e:
        debug("login_ptc: could not decode JSON from {}".format(r.content))
        return None

    data = {
        'lt': jdata['lt'],
        'execution': jdata['execution'],
        '_eventId': 'submit',
        'username': username,
        'password': password,
    }
    r1 = SESSION.post(LOGIN_URL, data=data, headers=head)

    ticket = None
    try:
        ticket = re.sub('.*ticket=', '', r1.history[0].headers['Location'])
    except Exception as e:
        if DEBUG:
            print(r1.json()['errors'][0])
        return None

    data1 = {
        'client_id': 'mobile-app_pokemon-go',
        'redirect_uri': 'https://www.nianticlabs.com/pokemongo/error',
        'client_secret': PTC_CLIENT_SECRET,
        'grant_type': 'refresh_token',
        'code': ticket,
    }
    r2 = SESSION.post(LOGIN_OAUTH, data=data1)
    access_token = re.sub('&expires.*', '', r2.content)
    access_token = re.sub('.*access_token=', '', access_token)

    return access_token


def get_heartbeat(api_endpoint, access_token, response):
    m4 = pokemon_pb2.RequestEnvelop.Requests()
    m = pokemon_pb2.RequestEnvelop.MessageSingleInt()
    m.f1 = int(time.time() * 1000)
    m4.message = m.SerializeToString()
    m5 = pokemon_pb2.RequestEnvelop.Requests()
    m = pokemon_pb2.RequestEnvelop.MessageSingleString()
    m.bytes = "05daf51635c82611d1aac95c0b051d3ec088a930"
    m5.message = m.SerializeToString()
    walk = sorted(getNeighbors())
    m1 = pokemon_pb2.RequestEnvelop.Requests()
    m1.type = 106
    m = pokemon_pb2.RequestEnvelop.MessageQuad()
    m.f1 = ''.join(map(encode, walk))
    m.f2 = "\000\000\000\000\000\000\000\000\000\000\000\000\000\000\000\000\000\000\000\000\000"
    m.lat = COORDS_LATITUDE
    m.long = COORDS_LONGITUDE
    m1.message = m.SerializeToString()
    response = get_profile(
        access_token,
        api_endpoint,
        response.unknown7,
        m1,
        pokemon_pb2.RequestEnvelop.Requests(),
        m4,
        pokemon_pb2.RequestEnvelop.Requests(),
        m5)
    if response is None:
        return
    payload = response.payload[0]
    heartbeat = pokemon_pb2.ResponseEnvelop.HeartbeatPayload()
    heartbeat.ParseFromString(payload)
    return heartbeat


def get_token(name, passw):
    """
    Get token if it's not None
    :return:
    :rtype:
    """
    global global_token
    if global_token is None:
        global_token = login_ptc(name, passw)
        return global_token
    else:
        return global_token


def main(app=None):
    global completed_percentage_str

    assert app, "Need a reference to the Flask app"
    args = app.args

<<<<<<< HEAD
    debug("main")

    pokemonsJSON = json.load(open('pokemon.json'))
    default_location = args.location
=======
    parser = argparse.ArgumentParser()
    parser.add_argument("-u", "--username", help="PTC Username", required=True)
    parser.add_argument("-p", "--password", help="PTC Password", required=True)
    parser.add_argument("-l", "--location", type=parse_unicode, help="Location", required=True)
    parser.add_argument("-st", "--step_limit", help="Steps", required=True)
    parser.add_argument("-d", "--debug", help="Debug Mode", action='store_true')
    parser.add_argument("-c", "--china", help="Coord Transformer for China", action='store_true')
    parser.set_defaults(DEBUG=True)
    args = parser.parse_args()
>>>>>>> 2659d553

    if args.debug:
        global DEBUG
        DEBUG = True
        print('[!] DEBUG mode on')

    retrying_set_location(args.location)

    access_token = get_token(args.username, args.password)
    if access_token is None:
        print('[-] Wrong username/password')
        return
    print('[+] RPC Session Token: {} ...'.format(access_token[:25]))

    api_endpoint = get_api_endpoint(access_token)
    if api_endpoint is None:
        print('[-] RPC server offline')
        return
    print('[+] Received API endpoint: {}'.format(api_endpoint))

    profile_response = get_profile(access_token, api_endpoint, None)
    if profile_response is None or not profile_response.payload:
        print('[-] Ooops...')
        raise Exception("Could not get profile")

    print('[+] Login successful')

    payload = profile_response.payload[0]
    profile = pokemon_pb2.ResponseEnvelop.ProfilePayload()
    profile.ParseFromString(payload)
    print('[+] Username: {}'.format(profile.profile.username))

    creation_time = datetime.fromtimestamp(int(profile.profile.creation_time) / 1000)
    print('[+] You started playing Pokemon Go on: {}'.format(
        creation_time.strftime('%Y-%m-%d %H:%M:%S'),
    ))

    for curr in profile.profile.currency:
        print('[+] {}: {}'.format(curr.type, curr.amount))

    origin = LatLng.from_degrees(FLOAT_LAT, FLOAT_LONG)
    steps = 0
    steplimit = int(args.step_limit)
    pos = 1
    x   = 0
    y   = 0
    dx  = 0
    dy  = -1
    while steps < steplimit**2:
        original_lat = FLOAT_LAT
        original_long = FLOAT_LONG
        parent = CellId.from_lat_lng(LatLng.from_degrees(FLOAT_LAT, FLOAT_LONG)).parent(15)
        h = get_heartbeat(api_endpoint, access_token, profile_response)
        hs = [h]
        seen = set([])
        for child in parent.children():
            latlng = LatLng.from_point(Cell(child).get_center())
            set_location_coords(latlng.lat().degrees, latlng.lng().degrees, 0)
            hs.append(get_heartbeat(api_endpoint, access_token, profile_response))
        set_location_coords(original_lat, original_long, 0)
        visible = []
        for hh in hs:
            try:
                for cell in hh.cells:
                    for wild in cell.WildPokemon:
                        hash = wild.SpawnPointId + ':' + str(wild.pokemon.PokemonId)
                        if (hash not in seen):
                            visible.append(wild)
                            seen.add(hash)
                    if cell.Fort:
                        for Fort in cell.Fort:
                            if Fort.Enabled == True:
                                if args.china:
                                    Fort.Latitude, Fort.Longitude = transform_from_wgs_to_gcj(Location(Fort.Latitude, Fort.Longitude))
                                if Fort.GymPoints:
                                    gyms.append([Fort.Team, Fort.Latitude, Fort.Longitude])
                                elif Fort.FortType:
                                    pokestops.append([Fort.Latitude, Fort.Longitude])
            except AttributeError:
                break
        for poke in visible:
            other = LatLng.from_degrees(poke.Latitude, poke.Longitude)
            diff = other - origin
            # print(diff)
            difflat = diff.lat().degrees
            difflng = diff.lng().degrees
            time_to_hidden = poke.TimeTillHiddenMs
            left = '%d hours %d minutes %d seconds' % time_left(time_to_hidden)
            label = '<b>%s</b> [%s remaining]' % (pokemonsJSON[poke.pokemon.PokemonId - 1]['Name'], left)
            if args.china:
                poke.Latitude, poke.Longitude = transform_from_wgs_to_gcj(Location(poke.Latitude, poke.Longitude))
            pokemons.append([poke.pokemon.PokemonId, label, poke.Latitude, poke.Longitude])

        #Scan location math
        if (-steplimit/2 < x <= steplimit/2) and (-steplimit/2 < y <= steplimit/2):
            set_location_coords((x * 0.0025) + deflat, (y * 0.0025 ) + deflng, 0)
        if x == y or (x < 0 and x == -y) or (x > 0 and x == 1-y):
            dx, dy = -dy, dx
        x, y = x+dx, y+dy
        steps +=1
        completed_percentage_str = "Completed: {}%".format(
            ((steps + (pos * .25) - .25) / steplimit**2) * 100
        )
        print(completed_percentage_str)

    register_background_thread(app=app)


def register_background_thread(initial_registration=False, app=None):
    """
    Start a background thread to search for Pokemon
    while Flask is still able to serve requests for the map
    :param initial_registration: True if first registration and thread should start immediately, False if it's being called by the finishing thread to schedule a refresh
    :return: None
    """

    assert app, "Need a reference to the Flask app"

    debug("register_background_thread called")
    global search_thread

    if initial_registration:
        if app.args.debug and not werkzeug.serving.is_running_from_reloader():
            debug("register_background_thread: not running inside Flask so not starting thread")
            return
        if search_thread:
            debug("register_background_thread: initial registration requested but thread already running")
            return

        debug("register_background_thread: initial registration")
        search_thread = threading.Thread(target=main, kwargs={"app": app})

    else:
        debug("register_background_thread: queueing")
        search_thread = threading.Timer(30, main, kwargs={"app": app})  # delay, in seconds

    search_thread.daemon = True
    search_thread.name = "search_thread"
    search_thread.start()


def create_app():
    debug("create_app starts")
    app = Flask(__name__, template_folder="templates")
    app.config['GOOGLEMAPS_KEY'] = GOOGLEMAPS_KEY
    GoogleMaps(app, key=GOOGLEMAPS_KEY)
    return app

app = create_app()


@app.route('/')
def fullmap():
    global completed_percentage_str

    pokeMarkers = []
    for pokemon in pokemons:
        currLat, currLon = pokemon[-2], pokemon[-1]
        imgnum = str(pokemon[0]);
        if len(imgnum) <= 2: imgnum = '0' + imgnum
        if len(imgnum) <= 2: imgnum = '0' + imgnum
        pokeMarkers.append(
            {
                'icon': 'static/icons/'+str(pokemon[0])+'.png',
                'lat': currLat,
                'lng': currLon,
                'infobox': '<div style=\'position:float; top:0;left:0;\'><small><a href=\'http://www.pokemon.com/us/pokedex/'+str(pokemon[0])+'\' target=\'_blank\' title=\'View in Pokedex\'>#'+str(pokemon[0])+'</a></small></div><center>'+pokemon[1].replace('0 hours ','').replace('0 minutes ','')+'</center><img height=\'100\' width=\'100\' src=\'http://assets.pokemon.com/assets/cms2/img/pokedex/full/'+imgnum+'.png\'>'
            })
    for gym in gyms:
        if gym[0] == 0: color = "white"
        if gym[0] == 1: color = "rgba(0, 0, 256, .1)"
        if gym[0] == 2: color = "rgba(255, 0, 0, .1)"
        if gym[0] == 3: color = "rgba(255, 255, 0, .1)"
        pokeMarkers.append(
            {
                'icon': 'static/forts/'+numbertoteam[gym[0]]+'.png',
                'lat': gym[1],
                'lng': gym[2],
                'infobox': "<div style='background: "+color+"'>Gym owned by Team " + numbertoteam[gym[0]]
            })
    for stop in pokestops:
        pokeMarkers.append(
            {
                'icon': 'static/forts/Pstop.png',
                'lat': stop[0],
                'lng': stop[1],
                'infobox': "Pokestop"
            })
    fullmap = Map(
        identifier="fullmap",
        style=(
            "height:100%;"
            "width:100%;"
            "top:0;"
            "left:0;"
            "position:absolute;"
            "z-index:200;"
        ),
        lat=deflat,
        lng=deflng,
        markers=pokeMarkers,
        zoom="15"
    )
    return render_template('example_fullmap.html',
                           fullmap=fullmap,
                           completed_percentage_str=completed_percentage_str)


if __name__ == "__main__":
    flask_argparse(app)

    register_background_thread(initial_registration=True, app=app)

    app.run(
        debug=app.args.debug,
        host=app.args.host,
        port=int(app.args.port)
    )<|MERGE_RESOLUTION|>--- conflicted
+++ resolved
@@ -343,22 +343,10 @@
     assert app, "Need a reference to the Flask app"
     args = app.args
 
-<<<<<<< HEAD
     debug("main")
 
     pokemonsJSON = json.load(open('pokemon.json'))
     default_location = args.location
-=======
-    parser = argparse.ArgumentParser()
-    parser.add_argument("-u", "--username", help="PTC Username", required=True)
-    parser.add_argument("-p", "--password", help="PTC Password", required=True)
-    parser.add_argument("-l", "--location", type=parse_unicode, help="Location", required=True)
-    parser.add_argument("-st", "--step_limit", help="Steps", required=True)
-    parser.add_argument("-d", "--debug", help="Debug Mode", action='store_true')
-    parser.add_argument("-c", "--china", help="Coord Transformer for China", action='store_true')
-    parser.set_defaults(DEBUG=True)
-    args = parser.parse_args()
->>>>>>> 2659d553
 
     if args.debug:
         global DEBUG
