--- conflicted
+++ resolved
@@ -11,15 +11,8 @@
 
     </body>
 <!-- Webdesign 101: scripts at the end make the page load faster -->
-<<<<<<< HEAD
   <script type="text/javascript" src="https://cdnjs.cloudflare.com/ajax/libs/jquery/3.1.0/jquery.min.js"></script>
-  <script async defer src="https://maps.googleapis.com/maps/api/js?key={{ key }}">
-    </script>
-=======
-{{fullmap.js}}
-
-  <script type="text/javascript" src="https://cdnjs.cloudflare.com/ajax/libs/jquery/3.1.0/jquery.min.js"></script>
-
+  <script async defer src="https://maps.googleapis.com/maps/api/js?key={{ key }}"></script>
 
   <script type="text/javascript">
     var setLabelTime = function(){
@@ -53,7 +46,6 @@
 
   
   </script>
->>>>>>> 3fb19e8b
   {% if auto_refresh %}
     <script type="text/javascript">
         var baseURL = location.protocol + "//" + location.hostname + (location.port ? ":"+location.port: "");
